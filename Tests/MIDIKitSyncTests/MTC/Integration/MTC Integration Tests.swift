//
//  MTC Integration Tests.swift
//  MIDIKit • https://github.com/orchetect/MIDIKit
//

#if !os(watchOS)

import XCTest
@testable import MIDIKitSync
import OTCore

import TimecodeKit

final class MTC_Integration_Integration_Tests: XCTestCase {
	
	func testMTC_Integration_EncoderDecoder_24fps() {
		
		// decoder
		
<<<<<<< HEAD
		var _timecode: Timecode?       ; _ = _timecode
		var _mType: MIDI.MTC.MessageType?   ; _ = _mType
		var _direction: MIDI.MTC.Direction? ; _ = _direction
		var _displayNeedsUpdate: Bool? ; _ = _displayNeedsUpdate
		var _mtcFR: MIDI.MTC.MTCFrameRate?  ; _ = _mtcFR
=======
		var _timecode: Timecode?            ; _ = _timecode
		var _mType: MTC.MessageType?   ; _ = _mType
		var _direction: MTC.Direction? ; _ = _direction
		var _displayNeedsUpdate: Bool?      ; _ = _displayNeedsUpdate
		var _mtcFR: MTC.MTCFrameRate?  ; _ = _mtcFR
>>>>>>> 3a3d1b19
		
		let mtcDec = MIDI.MTC.Decoder(initialLocalFrameRate: nil)
		{ timecode, messageType, direction, displayNeedsUpdate in
			_timecode = timecode
			_mType = messageType
			_direction = direction
			_displayNeedsUpdate = displayNeedsUpdate
		} mtcFrameRateChanged: { mtcFrameRate in
			_mtcFR = mtcFrameRate
		}
		
		// encoder
		
		let mtcEnc = MIDI.MTC.Encoder { midiMessage in
			mtcDec.midiIn(data: midiMessage)
		}
		
		// test
		
		mtcDec.localFrameRate = ._24
		mtcEnc.locate(to: TCC(h: 1, m: 00, s: 00, f: 00).toTimecode(at: ._24)!)
		
		XCTAssertEqual(_timecode, TCC(h: 1, m: 00, s: 00, f: 00).toTimecode(at: ._24)!)
		XCTAssertEqual(mtcEnc.mtcQuarterFrame, 0)
		mtcEnc.increment() // QF 0
		mtcEnc.increment() // QF 1
		mtcEnc.increment() // QF 2
		mtcEnc.increment() // QF 3
		mtcEnc.increment() // QF 4
		mtcEnc.increment() // QF 5
		mtcEnc.increment() // QF 6
		mtcEnc.increment() // QF 7
		mtcEnc.increment() // QF 0
		XCTAssertEqual(_timecode, TCC(h: 1, m: 00, s: 00, f: 02).toTimecode(at: ._24)!)
		mtcEnc.increment() // QF 1
		mtcEnc.increment() // QF 2
		mtcEnc.increment() // QF 3
		mtcEnc.increment() // QF 4
		XCTAssertEqual(_timecode, TCC(h: 1, m: 00, s: 00, f: 03).toTimecode(at: ._24)!)
		mtcEnc.increment() // QF 5
		mtcEnc.increment() // QF 6
		mtcEnc.increment() // QF 7
		mtcEnc.increment() // QF 0
		XCTAssertEqual(_timecode, TCC(h: 1, m: 00, s: 00, f: 04).toTimecode(at: ._24)!)
		(19 * 4).repeatEach { mtcEnc.increment() } // advance 19 frames (4 QF per frame)
		XCTAssertEqual(mtcEnc.mtcQuarterFrame, 4)
		XCTAssertEqual(_timecode, TCC(h: 1, m: 00, s: 00, f: 23).toTimecode(at: ._24)!)
		mtcEnc.increment() // QF 5
		mtcEnc.increment() // QF 6
		mtcEnc.increment() // QF 7
		mtcEnc.increment() // QF 0
		XCTAssertEqual(_timecode, TCC(h: 1, m: 00, s: 01, f: 00).toTimecode(at: ._24)!)
		XCTAssertEqual(_direction, .forwards)
		mtcEnc.decrement() // QF 7
		XCTAssertEqual(_timecode, TCC(h: 1, m: 00, s: 00, f: 23).toTimecode(at: ._24)!)
		XCTAssertEqual(_direction, .backwards)
		mtcEnc.decrement() // QF 6
		mtcEnc.decrement() // QF 5
		mtcEnc.decrement() // QF 4
		XCTAssertEqual(_timecode, TCC(h: 1, m: 00, s: 00, f: 23).toTimecode(at: ._24)!)
		mtcEnc.decrement() // QF 3
		XCTAssertEqual(_timecode, TCC(h: 1, m: 00, s: 00, f: 22).toTimecode(at: ._24)!)
		mtcEnc.decrement() // QF 2
		mtcEnc.decrement() // QF 1
		mtcEnc.decrement() // QF 0
		XCTAssertEqual(_timecode, TCC(h: 1, m: 00, s: 00, f: 22).toTimecode(at: ._24)!)
		mtcEnc.decrement() // QF 7
		XCTAssertEqual(_timecode, TCC(h: 1, m: 00, s: 00, f: 21).toTimecode(at: ._24)!)
		mtcEnc.decrement() // QF 6
		mtcEnc.decrement() // QF 5
		mtcEnc.decrement() // QF 4
		XCTAssertEqual(_timecode, TCC(h: 1, m: 00, s: 00, f: 21).toTimecode(at: ._24)!)
		mtcEnc.decrement() // QF 3
		XCTAssertEqual(_timecode, TCC(h: 1, m: 00, s: 00, f: 20).toTimecode(at: ._24)!)
		mtcEnc.decrement() // QF 2
		mtcEnc.decrement() // QF 1
		mtcEnc.decrement() // QF 0
		XCTAssertEqual(_timecode, TCC(h: 1, m: 00, s: 00, f: 20).toTimecode(at: ._24)!)
		
	}
	
	func testMTC_Integration_EncoderDecoder_29_97drop() {
		
		// decoder
		
<<<<<<< HEAD
		var _timecode: Timecode?       ; _ = _timecode
		var _mType: MIDI.MTC.MessageType?   ; _ = _mType
		var _direction: MIDI.MTC.Direction? ; _ = _direction
		var _displayNeedsUpdate: Bool? ; _ = _displayNeedsUpdate
		var _mtcFR: MIDI.MTC.MTCFrameRate?  ; _ = _mtcFR
=======
		var _timecode: Timecode?            ; _ = _timecode
		var _mType: MTC.MessageType?   ; _ = _mType
		var _direction: MTC.Direction? ; _ = _direction
		var _displayNeedsUpdate: Bool?      ; _ = _displayNeedsUpdate
		var _mtcFR: MTC.MTCFrameRate?  ; _ = _mtcFR
>>>>>>> 3a3d1b19
		
		let mtcDec = MIDI.MTC.Decoder(initialLocalFrameRate: nil)
		{ timecode, messageType, direction, displayNeedsUpdate in
			_timecode = timecode
			_mType = messageType
			_direction = direction
			_displayNeedsUpdate = displayNeedsUpdate
		} mtcFrameRateChanged: { mtcFrameRate in
			_mtcFR = mtcFrameRate
		}
		
		// encoder
		
		let mtcEnc = MIDI.MTC.Encoder { midiMessage in
			mtcDec.midiIn(data: midiMessage)
		}
		
		// test
		
		mtcDec.localFrameRate = ._29_97_drop
		mtcEnc.locate(to: TCC(h: 1, m: 00, s: 59, f: 00).toTimecode(at: ._29_97_drop)!)
		
		XCTAssertEqual(_timecode, TCC(h: 1, m: 00, s: 59, f: 00).toTimecode(at: ._29_97_drop)!)
		XCTAssertEqual(mtcEnc.mtcQuarterFrame, 0)
		mtcEnc.increment() // QF 0
		mtcEnc.increment() // QF 1
		mtcEnc.increment() // QF 2
		mtcEnc.increment() // QF 3
		mtcEnc.increment() // QF 4
		mtcEnc.increment() // QF 5
		mtcEnc.increment() // QF 6
		mtcEnc.increment() // QF 7
		mtcEnc.increment() // QF 0
		XCTAssertEqual(_timecode, TCC(h: 1, m: 00, s: 59, f: 02).toTimecode(at: ._29_97_drop)!)
		mtcEnc.increment() // QF 1
		mtcEnc.increment() // QF 2
		mtcEnc.increment() // QF 3
		mtcEnc.increment() // QF 4
		XCTAssertEqual(_timecode, TCC(h: 1, m: 00, s: 59, f: 03).toTimecode(at: ._29_97_drop)!)
		mtcEnc.increment() // QF 5
		mtcEnc.increment() // QF 6
		mtcEnc.increment() // QF 7
		mtcEnc.increment() // QF 0
		XCTAssertEqual(_timecode, TCC(h: 1, m: 00, s: 59, f: 04).toTimecode(at: ._29_97_drop)!)
		(25 * 4).repeatEach { mtcEnc.increment() } // advance 25 frames (4 QF per frame)
		XCTAssertEqual(mtcEnc.mtcQuarterFrame, 4)
		XCTAssertEqual(_timecode, TCC(h: 1, m: 00, s: 59, f: 29).toTimecode(at: ._29_97_drop)!)
		mtcEnc.increment() // QF 5
		mtcEnc.increment() // QF 6
		mtcEnc.increment() // QF 7
		mtcEnc.increment() // QF 0
		XCTAssertEqual(_timecode, TCC(h: 1, m: 01, s: 00, f: 02).toTimecode(at: ._29_97_drop)!)
		XCTAssertEqual(_direction, .forwards)
		mtcEnc.decrement() // QF 7
		XCTAssertEqual(_timecode, TCC(h: 1, m: 00, s: 59, f: 29).toTimecode(at: ._29_97_drop)!)
		XCTAssertEqual(_direction, .backwards)
		mtcEnc.decrement() // QF 6
		mtcEnc.decrement() // QF 5
		mtcEnc.decrement() // QF 4
		XCTAssertEqual(_timecode, TCC(h: 1, m: 00, s: 59, f: 29).toTimecode(at: ._29_97_drop)!)
		mtcEnc.decrement() // QF 3
		XCTAssertEqual(_timecode, TCC(h: 1, m: 00, s: 59, f: 28).toTimecode(at: ._29_97_drop)!)
		mtcEnc.decrement() // QF 2
		mtcEnc.decrement() // QF 1
		mtcEnc.decrement() // QF 0
		XCTAssertEqual(_timecode, TCC(h: 1, m: 00, s: 59, f: 28).toTimecode(at: ._29_97_drop)!)
		mtcEnc.decrement() // QF 7
		XCTAssertEqual(_timecode, TCC(h: 1, m: 00, s: 59, f: 27).toTimecode(at: ._29_97_drop)!)
		mtcEnc.decrement() // QF 6
		mtcEnc.decrement() // QF 5
		mtcEnc.decrement() // QF 4
		XCTAssertEqual(_timecode, TCC(h: 1, m: 00, s: 59, f: 27).toTimecode(at: ._29_97_drop)!)
		mtcEnc.decrement() // QF 3
		XCTAssertEqual(_timecode, TCC(h: 1, m: 00, s: 59, f: 26).toTimecode(at: ._29_97_drop)!)
		mtcEnc.decrement() // QF 2
		mtcEnc.decrement() // QF 1
		mtcEnc.decrement() // QF 0
		XCTAssertEqual(_timecode, TCC(h: 1, m: 00, s: 59, f: 26).toTimecode(at: ._29_97_drop)!)
		
		// variant
		
		mtcDec.localFrameRate = ._29_97_drop
		mtcEnc.locate(to: TCC(h: 1, m: 00, s: 59, f: 00).toTimecode(at: ._29_97_drop)!)
		
		XCTAssertEqual(_timecode, TCC(h: 1, m: 00, s: 59, f: 00).toTimecode(at: ._29_97_drop)!)
		XCTAssertEqual(mtcEnc.mtcQuarterFrame, 0)
		mtcEnc.increment() // QF 0
		mtcEnc.increment() // QF 1
		mtcEnc.increment() // QF 2
		mtcEnc.increment() // QF 3
		mtcEnc.increment() // QF 4
		mtcEnc.increment() // QF 5
		mtcEnc.increment() // QF 6
		mtcEnc.increment() // QF 7
		mtcEnc.increment() // QF 0
		XCTAssertEqual(_timecode, TCC(h: 1, m: 00, s: 59, f: 02).toTimecode(at: ._29_97_drop)!)
		mtcEnc.increment() // QF 1
		mtcEnc.increment() // QF 2
		mtcEnc.increment() // QF 3
		mtcEnc.increment() // QF 4
		XCTAssertEqual(_timecode, TCC(h: 1, m: 00, s: 59, f: 03).toTimecode(at: ._29_97_drop)!)
		mtcEnc.increment() // QF 5
		mtcEnc.increment() // QF 6
		mtcEnc.increment() // QF 7
		mtcEnc.increment() // QF 0
		XCTAssertEqual(_timecode, TCC(h: 1, m: 00, s: 59, f: 04).toTimecode(at: ._29_97_drop)!)
		(25 * 4).repeatEach { mtcEnc.increment() } // advance 25 frames (4 QF per frame)
		XCTAssertEqual(mtcEnc.mtcQuarterFrame, 4)
		XCTAssertEqual(_timecode, TCC(h: 1, m: 00, s: 59, f: 29).toTimecode(at: ._29_97_drop)!)
		mtcEnc.increment() // QF 5
		mtcEnc.increment() // QF 6
		mtcEnc.increment() // QF 7
		mtcEnc.increment() // QF 0
		XCTAssertEqual(_timecode, TCC(h: 1, m: 01, s: 00, f: 02).toTimecode(at: ._29_97_drop)!)
		// ** START: additional lines added for test variant **
		mtcEnc.increment() // QF 1
		XCTAssertEqual(_timecode, TCC(h: 1, m: 01, s: 00, f: 02).toTimecode(at: ._29_97_drop)!)
		XCTAssertEqual(_direction, .forwards)
		mtcEnc.decrement() // QF 0
		XCTAssertEqual(_timecode, TCC(h: 1, m: 01, s: 00, f: 02).toTimecode(at: ._29_97_drop)!)
		XCTAssertEqual(_direction, .backwards)
		// ** END: additional lines added for test variant **
		mtcEnc.decrement() // QF 7
		XCTAssertEqual(_timecode, TCC(h: 1, m: 00, s: 59, f: 29).toTimecode(at: ._29_97_drop)!)
		mtcEnc.decrement() // QF 6
		mtcEnc.decrement() // QF 5
		mtcEnc.decrement() // QF 4
		XCTAssertEqual(_timecode, TCC(h: 1, m: 00, s: 59, f: 29).toTimecode(at: ._29_97_drop)!)
		mtcEnc.decrement() // QF 3
		XCTAssertEqual(_timecode, TCC(h: 1, m: 00, s: 59, f: 28).toTimecode(at: ._29_97_drop)!)
		mtcEnc.decrement() // QF 2
		mtcEnc.decrement() // QF 1
		mtcEnc.decrement() // QF 0
		XCTAssertEqual(_timecode, TCC(h: 1, m: 00, s: 59, f: 28).toTimecode(at: ._29_97_drop)!)
		mtcEnc.decrement() // QF 7
		XCTAssertEqual(_timecode, TCC(h: 1, m: 00, s: 59, f: 27).toTimecode(at: ._29_97_drop)!)
		mtcEnc.decrement() // QF 6
		mtcEnc.decrement() // QF 5
		mtcEnc.decrement() // QF 4
		XCTAssertEqual(_timecode, TCC(h: 1, m: 00, s: 59, f: 27).toTimecode(at: ._29_97_drop)!)
		mtcEnc.decrement() // QF 3
		XCTAssertEqual(_timecode, TCC(h: 1, m: 00, s: 59, f: 26).toTimecode(at: ._29_97_drop)!)
		mtcEnc.decrement() // QF 2
		mtcEnc.decrement() // QF 1
		mtcEnc.decrement() // QF 0
		XCTAssertEqual(_timecode, TCC(h: 1, m: 00, s: 59, f: 26).toTimecode(at: ._29_97_drop)!)
		
	}
	
	func testMTC_Integration_EncoderDecoder_48fps() {
		
		// decoder
		
		var _timecode: Timecode?            ; _ = _timecode
		var _mType: MTC.MessageType?   ; _ = _mType
		var _direction: MTC.Direction? ; _ = _direction
		var _displayNeedsUpdate: Bool?      ; _ = _displayNeedsUpdate
		var _mtcFR: MTC.MTCFrameRate?  ; _ = _mtcFR
		
		let mtcDec = MTC.Decoder(initialLocalFrameRate: nil)
		{ timecode, messageType, direction, displayNeedsUpdate in
			_timecode = timecode
			_mType = messageType
			_direction = direction
			_displayNeedsUpdate = displayNeedsUpdate
		} mtcFrameRateChanged: { mtcFrameRate in
			_mtcFR = mtcFrameRate
		}
		
		// encoder
		
		let mtcEnc = MTC.Encoder { midiMessage in
			mtcDec.midiIn(data: midiMessage)
		}
		
		// test
		
		mtcDec.localFrameRate = ._48
		mtcEnc.locate(to: TCC(h: 1, m: 00, s: 00, f: 00).toTimecode(at: ._48)!)
		
		XCTAssertEqual(_timecode, TCC(h: 1, m: 00, s: 00, f: 00).toTimecode(at: ._48)!)
		XCTAssertEqual(mtcEnc.mtcQuarterFrame, 0)
		mtcEnc.increment() // QF 0
		mtcEnc.increment() // QF 1
		mtcEnc.increment() // QF 2
		mtcEnc.increment() // QF 3
		mtcEnc.increment() // QF 4
		mtcEnc.increment() // QF 5
		mtcEnc.increment() // QF 6
		mtcEnc.increment() // QF 7
		mtcEnc.increment() // QF 0
		XCTAssertEqual(_timecode, TCC(h: 1, m: 00, s: 00, f: 04).toTimecode(at: ._48)!)
		mtcEnc.increment() // QF 1
		XCTAssertEqual(_timecode, TCC(h: 1, m: 00, s: 00, f: 04).toTimecode(at: ._48)!)
		mtcEnc.increment() // QF 2
		XCTAssertEqual(_timecode, TCC(h: 1, m: 00, s: 00, f: 05).toTimecode(at: ._48)!)
		mtcEnc.increment() // QF 3
		XCTAssertEqual(_timecode, TCC(h: 1, m: 00, s: 00, f: 05).toTimecode(at: ._48)!)
		mtcEnc.increment() // QF 4
		XCTAssertEqual(_timecode, TCC(h: 1, m: 00, s: 00, f: 06).toTimecode(at: ._48)!)
		mtcEnc.increment() // QF 5
		XCTAssertEqual(_timecode, TCC(h: 1, m: 00, s: 00, f: 06).toTimecode(at: ._48)!)
		mtcEnc.increment() // QF 6
		XCTAssertEqual(_timecode, TCC(h: 1, m: 00, s: 00, f: 07).toTimecode(at: ._48)!)
		mtcEnc.increment() // QF 7
		XCTAssertEqual(_timecode, TCC(h: 1, m: 00, s: 00, f: 07).toTimecode(at: ._48)!)
		mtcEnc.increment() // QF 0
		XCTAssertEqual(_timecode, TCC(h: 1, m: 00, s: 00, f: 08).toTimecode(at: ._48)!)
		(19 * 4).repeatEach { mtcEnc.increment() } // advance 19 frames (4 QF per frame)
		XCTAssertEqual(mtcEnc.mtcQuarterFrame, 4)
		XCTAssertEqual(_timecode, TCC(h: 1, m: 00, s: 00, f: 46).toTimecode(at: ._48)!)
		mtcEnc.increment() // QF 5
		XCTAssertEqual(_timecode, TCC(h: 1, m: 00, s: 00, f: 46).toTimecode(at: ._48)!)
		mtcEnc.increment() // QF 6
		XCTAssertEqual(_timecode, TCC(h: 1, m: 00, s: 00, f: 47).toTimecode(at: ._48)!)
		mtcEnc.increment() // QF 7
		XCTAssertEqual(_timecode, TCC(h: 1, m: 00, s: 00, f: 47).toTimecode(at: ._48)!)
		mtcEnc.increment() // QF 0
		XCTAssertEqual(_timecode, TCC(h: 1, m: 00, s: 01, f: 00).toTimecode(at: ._48)!)
		XCTAssertEqual(_direction, .forwards)
		mtcEnc.decrement() // QF 7
		XCTAssertEqual(_timecode, TCC(h: 1, m: 00, s: 00, f: 47).toTimecode(at: ._48)!)
		XCTAssertEqual(_direction, .backwards)
		mtcEnc.decrement() // QF 6
		XCTAssertEqual(_timecode, TCC(h: 1, m: 00, s: 00, f: 47).toTimecode(at: ._48)!)
		mtcEnc.decrement() // QF 5
		XCTAssertEqual(_timecode, TCC(h: 1, m: 00, s: 00, f: 46).toTimecode(at: ._48)!)
		mtcEnc.decrement() // QF 4
		XCTAssertEqual(_timecode, TCC(h: 1, m: 00, s: 00, f: 46).toTimecode(at: ._48)!)
		mtcEnc.decrement() // QF 3
		XCTAssertEqual(_timecode, TCC(h: 1, m: 00, s: 00, f: 45).toTimecode(at: ._48)!)
		mtcEnc.decrement() // QF 2
		XCTAssertEqual(_timecode, TCC(h: 1, m: 00, s: 00, f: 45).toTimecode(at: ._48)!)
		mtcEnc.decrement() // QF 1
		XCTAssertEqual(_timecode, TCC(h: 1, m: 00, s: 00, f: 44).toTimecode(at: ._48)!)
		mtcEnc.decrement() // QF 0
		XCTAssertEqual(_timecode, TCC(h: 1, m: 00, s: 00, f: 44).toTimecode(at: ._48)!)
		mtcEnc.decrement() // QF 7
		XCTAssertEqual(_timecode, TCC(h: 1, m: 00, s: 00, f: 43).toTimecode(at: ._48)!)
		mtcEnc.decrement() // QF 6
		XCTAssertEqual(_timecode, TCC(h: 1, m: 00, s: 00, f: 43).toTimecode(at: ._48)!)
		mtcEnc.decrement() // QF 5
		XCTAssertEqual(_timecode, TCC(h: 1, m: 00, s: 00, f: 42).toTimecode(at: ._48)!)
		mtcEnc.decrement() // QF 4
		XCTAssertEqual(_timecode, TCC(h: 1, m: 00, s: 00, f: 42).toTimecode(at: ._48)!)
		mtcEnc.decrement() // QF 3
		XCTAssertEqual(_timecode, TCC(h: 1, m: 00, s: 00, f: 41).toTimecode(at: ._48)!)
		mtcEnc.decrement() // QF 2
		XCTAssertEqual(_timecode, TCC(h: 1, m: 00, s: 00, f: 41).toTimecode(at: ._48)!)
		mtcEnc.decrement() // QF 1
		XCTAssertEqual(_timecode, TCC(h: 1, m: 00, s: 00, f: 40).toTimecode(at: ._48)!)
		mtcEnc.decrement() // QF 0
		XCTAssertEqual(_timecode, TCC(h: 1, m: 00, s: 00, f: 40).toTimecode(at: ._48)!)
		
	}
	
	func testMTC_Integration_EncoderDecoder_fullFrameBehavior() {
		
		// test expected outcomes regarding Encoder.locate() and transmitting MTC full-frame messages
		
		// decoder
		
		var _timecode: Timecode?            ; _ = _timecode
		var _mType: MTC.MessageType?   ; _ = _mType
		var _direction: MTC.Direction? ; _ = _direction
		var _displayNeedsUpdate: Bool?      ; _ = _displayNeedsUpdate
		var _mtcFR: MTC.MTCFrameRate?  ; _ = _mtcFR
		
		let mtcDec = MTC.Decoder(initialLocalFrameRate: nil)
		{ timecode, messageType, direction, displayNeedsUpdate in
			_timecode = timecode
			_mType = messageType
			_direction = direction
			_displayNeedsUpdate = displayNeedsUpdate
		} mtcFrameRateChanged: { mtcFrameRate in
			_mtcFR = mtcFrameRate
		}
		
		// encoder
		
		let mtcEnc = MTC.Encoder { midiMessage in
			mtcDec.midiIn(data: midiMessage)
		}
		
		// test -- basic behavior
		
		mtcDec.localFrameRate = ._24
		
		// locate
		mtcEnc.locate(to: TCC(h: 1, m: 00, s: 00, f: 00).toTimecode(at: ._24)!)
		
		XCTAssertEqual(_timecode, TCC(h: 1, m: 00, s: 00, f: 00).toTimecode(at: ._24)!)
		XCTAssertEqual(mtcEnc.mtcQuarterFrame, 0)
		XCTAssertEqual(_displayNeedsUpdate, true)
		
		_displayNeedsUpdate = nil
		
		// locate to same position
		mtcEnc.locate(to: TCC(h: 1, m: 00, s: 00, f: 00).toTimecode(at: ._24)!)
		
		XCTAssertEqual(_timecode, TCC(h: 1, m: 00, s: 00, f: 00).toTimecode(at: ._24)!)
		XCTAssertEqual(mtcEnc.mtcQuarterFrame, 0)
		XCTAssertEqual(_displayNeedsUpdate, nil)
		
		// locate to same position, but force a full-frame message to transmit
		mtcEnc.locate(to: TCC(h: 1, m: 00, s: 00, f: 00).toTimecode(at: ._24)!,
					  transmitFullFrame: .always)
		
		XCTAssertEqual(_timecode, TCC(h: 1, m: 00, s: 00, f: 00).toTimecode(at: ._24)!)
		XCTAssertEqual(mtcEnc.mtcQuarterFrame, 0)
		XCTAssertEqual(_displayNeedsUpdate, false)
		
		// locate to new timecode
		mtcEnc.locate(to: TCC(h: 1, m: 00, s: 00, f: 02).toTimecode(at: ._24)!,
					  transmitFullFrame: .always)
		
		XCTAssertEqual(_timecode, TCC(h: 1, m: 00, s: 00, f: 02).toTimecode(at: ._24)!)
		XCTAssertEqual(mtcEnc.mtcQuarterFrame, 0)
		XCTAssertEqual(_displayNeedsUpdate, true)
		
		// locate to same timecode, but change frame rate
		mtcEnc.locate(to: TCC(h: 1, m: 00, s: 00, f: 02).toTimecode(at: ._25)!,
					  transmitFullFrame: .always)
		
		XCTAssertEqual(_timecode, TCC(h: 1, m: 00, s: 00, f: 02).toTimecode(at: ._25)!)
		XCTAssertEqual(mtcEnc.mtcQuarterFrame, 0)
		XCTAssertEqual(_displayNeedsUpdate, false)
		
		_displayNeedsUpdate = nil
		
		// locate to new timecode, but request full-frame not be transmit
		
		mtcEnc.locate(to: TCC(h: 1, m: 00, s: 00, f: 04).toTimecode(at: ._25)!,
					  transmitFullFrame: .never)
		
		XCTAssertEqual(_timecode, TCC(h: 1, m: 00, s: 00, f: 02).toTimecode(at: ._25)!)
		XCTAssertEqual(mtcEnc.mtcQuarterFrame, 0)
		XCTAssertEqual(_displayNeedsUpdate, nil)
		
		// edge cases
		
		// quarter-frame invalidation of last full-frame cache
		// edge case: where the Encoder has locateBehavior == .ifDifferent, if the encoder produces quarter-frame messages it should clear its cache of last full-frame message produced so that in the rare case that we locate to the same full-frame message as the last full-frame message sent it succeeds instead of errantly preventing the message
		
		mtcEnc.locate(to: TCC(h: 1, m: 00, s: 00, f: 00).toTimecode(at: ._24)!,
					  transmitFullFrame: .always)
		
		XCTAssertEqual(_timecode, TCC(h: 1, m: 00, s: 00, f: 00).toTimecode(at: ._24)!)
		XCTAssertEqual(mtcEnc.mtcQuarterFrame, 0)
		XCTAssertEqual(_displayNeedsUpdate, true)
		
		XCTAssertEqual(_mType, .fullFrame)
		
		mtcEnc.increment() // QF 0
		mtcEnc.increment() // QF 1
		XCTAssertEqual(mtcEnc.mtcQuarterFrame, 1)
		XCTAssertNil(mtcEnc.lastTransmitFullFrame) // brittle but only way to test this
		
		// locate to same timecode; full-frame should transmit
		mtcEnc.locate(to: TCC(h: 1, m: 00, s: 00, f: 00).toTimecode(at: ._24)!)
		
		XCTAssertEqual(_timecode, TCC(h: 1, m: 00, s: 00, f: 00).toTimecode(at: ._24)!)
		XCTAssertEqual(mtcEnc.mtcQuarterFrame, 0)
		XCTAssertEqual(_displayNeedsUpdate, false)
		XCTAssertEqual(_mType, .fullFrame)
		
	}
	
	func testBruteForce() {
		
		// decoder
		
<<<<<<< HEAD
		var _timecode: Timecode?       ; _ = _timecode
		var _mType: MIDI.MTC.MessageType?   ; _ = _mType
		var _direction: MIDI.MTC.Direction? ; _ = _direction
		var _displayNeedsUpdate: Bool? ; _ = _displayNeedsUpdate
		var _mtcFR: MIDI.MTC.MTCFrameRate?  ; _ = _mtcFR
=======
		var _timecode: Timecode?            ; _ = _timecode
		var _mType: MTC.MessageType?   ; _ = _mType
		var _direction: MTC.Direction? ; _ = _direction
		var _displayNeedsUpdate: Bool?      ; _ = _displayNeedsUpdate
		var _mtcFR: MTC.MTCFrameRate?  ; _ = _mtcFR
>>>>>>> 3a3d1b19
		
		let mtcDec = MIDI.MTC.Decoder(initialLocalFrameRate: nil)
		{ timecode, messageType, direction, displayNeedsUpdate in
			_timecode = timecode
			_mType = messageType
			_direction = direction
			_displayNeedsUpdate = displayNeedsUpdate
		} mtcFrameRateChanged: { mtcFrameRate in
			_mtcFR = mtcFrameRate
		}
		
		// encoder
		
		let mtcEnc = MIDI.MTC.Encoder { midiMessage in
			mtcDec.midiIn(data: midiMessage)
		}
		
		// test
		
		// iterate: each timecode frame rate
		// omit 24.98fps because it does not conform to the nature of this test
		Timecode.FrameRate.allCases
			.filter({ $0 != ._24_98 })
			.forEach { frameRate in
				
				// inform the decoder that our desired local frame rate has changed
				mtcDec.localFrameRate = frameRate
				
				let ranges: [ClosedRange<Timecode>]
				
				switch frameRate.mtcScaleFactor {
				case 1:
					ranges = [
						Timecode(TCC(h: 0, m: 00, s: 00, f: 02), at: frameRate)! ...
							Timecode(TCC(h: 0, m: 00, s: 04, f: 10), at: frameRate)!,
						
						Timecode(TCC(h: 1, m: 00, s: 59, f: 02), at: frameRate)! ...
							Timecode(TCC(h: 1, m: 01, s: 01, f: 10), at: frameRate)!
					]
				case 2:
					ranges = [
						Timecode(TCC(h: 0, m: 00, s: 00, f: 04), at: frameRate)! ...
							Timecode(TCC(h: 0, m: 00, s: 02, f: 10), at: frameRate)!,
						
						Timecode(TCC(h: 1, m: 00, s: 59, f: 04), at: frameRate)! ...
							Timecode(TCC(h: 1, m: 01, s: 01, f: 10), at: frameRate)!
					]
				case 4:
					ranges = [
						Timecode(TCC(h: 0, m: 00, s: 00, f: 08), at: frameRate)! ...
							Timecode(TCC(h: 0, m: 00, s: 02, f: 10), at: frameRate)!,
						
						Timecode(TCC(h: 1, m: 00, s: 59, f: 08), at: frameRate)! ...
							Timecode(TCC(h: 1, m: 01, s: 01, f: 10), at: frameRate)!
					]
				default:
					XCTFail("Unhandled frame rate")
					return // continue to next frame rate in forEach
				}
				
				// iterate: each span in the collection of test ranges
				for range in ranges {
					
					let startOffset = 2 * Int(frameRate.mtcScaleFactor)
					mtcEnc.locate(to: range.first!.subtracting(wrapping: TCC(f: startOffset)))
					
					mtcEnc.increment() // QF 0
					XCTAssertEqual(mtcEnc.mtcQuarterFrame, 0)
					mtcEnc.increment() // QF 1
					XCTAssertEqual(mtcEnc.mtcQuarterFrame, 1)
					mtcEnc.increment() // QF 2
					mtcEnc.increment() // QF 3
					mtcEnc.increment() // QF 4
					mtcEnc.increment() // QF 5
					mtcEnc.increment() // QF 6
					mtcEnc.increment() // QF 7
					mtcEnc.increment() // QF 0
					
					// iterate: each individual timecode included in the span
					for timecode in range {
						
						XCTAssertEqual(_timecode!, timecode, "at: \(frameRate)")
						
						switch frameRate.mtcScaleFactor {
						case 1:
							mtcEnc.increment()
							mtcEnc.increment()
							mtcEnc.increment()
							mtcEnc.increment()
						case 2:
							mtcEnc.increment()
							mtcEnc.increment()
						case 4:
							mtcEnc.increment()
						default:
							XCTFail("Unhandled frame rate")
							
						}
						
					}
					
				}
				
			}
		
	}
	
}

#endif<|MERGE_RESOLUTION|>--- conflicted
+++ resolved
@@ -17,19 +17,11 @@
 		
 		// decoder
 		
-<<<<<<< HEAD
-		var _timecode: Timecode?       ; _ = _timecode
+		var _timecode: Timecode?            ; _ = _timecode
 		var _mType: MIDI.MTC.MessageType?   ; _ = _mType
 		var _direction: MIDI.MTC.Direction? ; _ = _direction
-		var _displayNeedsUpdate: Bool? ; _ = _displayNeedsUpdate
+		var _displayNeedsUpdate: Bool?      ; _ = _displayNeedsUpdate
 		var _mtcFR: MIDI.MTC.MTCFrameRate?  ; _ = _mtcFR
-=======
-		var _timecode: Timecode?            ; _ = _timecode
-		var _mType: MTC.MessageType?   ; _ = _mType
-		var _direction: MTC.Direction? ; _ = _direction
-		var _displayNeedsUpdate: Bool?      ; _ = _displayNeedsUpdate
-		var _mtcFR: MTC.MTCFrameRate?  ; _ = _mtcFR
->>>>>>> 3a3d1b19
 		
 		let mtcDec = MIDI.MTC.Decoder(initialLocalFrameRate: nil)
 		{ timecode, messageType, direction, displayNeedsUpdate in
@@ -115,19 +107,11 @@
 		
 		// decoder
 		
-<<<<<<< HEAD
-		var _timecode: Timecode?       ; _ = _timecode
+		var _timecode: Timecode?            ; _ = _timecode
 		var _mType: MIDI.MTC.MessageType?   ; _ = _mType
 		var _direction: MIDI.MTC.Direction? ; _ = _direction
-		var _displayNeedsUpdate: Bool? ; _ = _displayNeedsUpdate
+		var _displayNeedsUpdate: Bool?      ; _ = _displayNeedsUpdate
 		var _mtcFR: MIDI.MTC.MTCFrameRate?  ; _ = _mtcFR
-=======
-		var _timecode: Timecode?            ; _ = _timecode
-		var _mType: MTC.MessageType?   ; _ = _mType
-		var _direction: MTC.Direction? ; _ = _direction
-		var _displayNeedsUpdate: Bool?      ; _ = _displayNeedsUpdate
-		var _mtcFR: MTC.MTCFrameRate?  ; _ = _mtcFR
->>>>>>> 3a3d1b19
 		
 		let mtcDec = MIDI.MTC.Decoder(initialLocalFrameRate: nil)
 		{ timecode, messageType, direction, displayNeedsUpdate in
@@ -282,12 +266,12 @@
 		// decoder
 		
 		var _timecode: Timecode?            ; _ = _timecode
-		var _mType: MTC.MessageType?   ; _ = _mType
-		var _direction: MTC.Direction? ; _ = _direction
+		var _mType: MIDI.MTC.MessageType?   ; _ = _mType
+		var _direction: MIDI.MTC.Direction? ; _ = _direction
 		var _displayNeedsUpdate: Bool?      ; _ = _displayNeedsUpdate
-		var _mtcFR: MTC.MTCFrameRate?  ; _ = _mtcFR
-		
-		let mtcDec = MTC.Decoder(initialLocalFrameRate: nil)
+		var _mtcFR: MIDI.MTC.MTCFrameRate?  ; _ = _mtcFR
+		
+		let mtcDec = MIDI.MTC.Decoder(initialLocalFrameRate: nil)
 		{ timecode, messageType, direction, displayNeedsUpdate in
 			_timecode = timecode
 			_mType = messageType
@@ -299,7 +283,7 @@
 		
 		// encoder
 		
-		let mtcEnc = MTC.Encoder { midiMessage in
+		let mtcEnc = MIDI.MTC.Encoder { midiMessage in
 			mtcDec.midiIn(data: midiMessage)
 		}
 		
@@ -391,12 +375,12 @@
 		// decoder
 		
 		var _timecode: Timecode?            ; _ = _timecode
-		var _mType: MTC.MessageType?   ; _ = _mType
-		var _direction: MTC.Direction? ; _ = _direction
+		var _mType: MIDI.MTC.MessageType?   ; _ = _mType
+		var _direction: MIDI.MTC.Direction? ; _ = _direction
 		var _displayNeedsUpdate: Bool?      ; _ = _displayNeedsUpdate
-		var _mtcFR: MTC.MTCFrameRate?  ; _ = _mtcFR
-		
-		let mtcDec = MTC.Decoder(initialLocalFrameRate: nil)
+		var _mtcFR: MIDI.MTC.MTCFrameRate?  ; _ = _mtcFR
+		
+		let mtcDec = MIDI.MTC.Decoder(initialLocalFrameRate: nil)
 		{ timecode, messageType, direction, displayNeedsUpdate in
 			_timecode = timecode
 			_mType = messageType
@@ -408,7 +392,7 @@
 		
 		// encoder
 		
-		let mtcEnc = MTC.Encoder { midiMessage in
+		let mtcEnc = MIDI.MTC.Encoder { midiMessage in
 			mtcDec.midiIn(data: midiMessage)
 		}
 		
@@ -500,19 +484,11 @@
 		
 		// decoder
 		
-<<<<<<< HEAD
-		var _timecode: Timecode?       ; _ = _timecode
+		var _timecode: Timecode?            ; _ = _timecode
 		var _mType: MIDI.MTC.MessageType?   ; _ = _mType
 		var _direction: MIDI.MTC.Direction? ; _ = _direction
-		var _displayNeedsUpdate: Bool? ; _ = _displayNeedsUpdate
+		var _displayNeedsUpdate: Bool?      ; _ = _displayNeedsUpdate
 		var _mtcFR: MIDI.MTC.MTCFrameRate?  ; _ = _mtcFR
-=======
-		var _timecode: Timecode?            ; _ = _timecode
-		var _mType: MTC.MessageType?   ; _ = _mType
-		var _direction: MTC.Direction? ; _ = _direction
-		var _displayNeedsUpdate: Bool?      ; _ = _displayNeedsUpdate
-		var _mtcFR: MTC.MTCFrameRate?  ; _ = _mtcFR
->>>>>>> 3a3d1b19
 		
 		let mtcDec = MIDI.MTC.Decoder(initialLocalFrameRate: nil)
 		{ timecode, messageType, direction, displayNeedsUpdate in
